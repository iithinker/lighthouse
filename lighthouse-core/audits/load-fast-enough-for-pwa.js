/**
 * @license
 * Copyright 2017 Google Inc. All rights reserved.
 *
 * Licensed under the Apache License, Version 2.0 (the "License");
 * you may not use this file except in compliance with the License.
 * You may obtain a copy of the License at
 *
 *     http://www.apache.org/licenses/LICENSE-2.0
 *
 * Unless required by applicable law or agreed to in writing, software
 * distributed under the License is distributed on an "AS IS" BASIS,
 * WITHOUT WARRANTIES OR CONDITIONS OF ANY KIND, either express or implied.
 * See the License for the specific language governing permissions and
 * limitations under the License.
 */

'use strict';

/** @fileoverview
 *  This audit evaluates if a page's load performance is fast enough for it to be considered a PWA.
 *  We are doublechecking that the network requests were throttled (or slow on their own)
 *  Afterwards, we report if the TTFI is less than 10 seconds.
 */

const Audit = require('./audit');
const Emulation = require('../lib/emulation');

const Formatter = require('../report/formatter');

// Maximum TTFI to be considered "fast" for PWA baseline checklist
//   https://developers.google.com/web/progressive-web-apps/checklist
const MAXIMUM_TTFI = 10 * 1000;

class LoadFastEnough4Pwa extends Audit {
  /**
   * @return {!AuditMeta}
   */
  static get meta() {
    return {
      category: 'PWA',
      name: 'load-fast-enough-for-pwa',
      description: 'Page load is fast enough on 3G',
      helpText: 'Satisfied if the _Time To Interactive_ duration is shorter than _10 seconds_, as defined by the [PWA Baseline Checklist](https://developers.google.com/web/progressive-web-apps/checklist). Network throttling is required (specifically: RTT latencies >= 150 RTT are expected).',
      requiredArtifacts: ['traces', 'devtoolsLogs']
    };
  }

  /**
   * @param {!Artifacts} artifacts
   * @return {!AuditResult}
   */
  static audit(artifacts) {
    const devtoolsLogs = artifacts.devtoolsLogs[Audit.DEFAULT_PASS];
    return artifacts.requestNetworkRecords(devtoolsLogs).then(networkRecords => {
      const allRequestLatencies = networkRecords.map(record => {
        if (!record._timing) return undefined;
        // Use DevTools' definition of Waiting latency: https://github.com/ChromeDevTools/devtools-frontend/blob/66595b8a73a9c873ea7714205b828866630e9e82/front_end/network/RequestTimingView.js#L164
        return record._timing.receiveHeadersEnd - record._timing.sendEnd;
      });

      const latency3gMin = Emulation.settings.TYPICAL_MOBILE_THROTTLING_METRICS.latency - 10;
      const areLatenciesAll3G = allRequestLatencies.every(val =>
        val === undefined || val > latency3gMin);

<<<<<<< HEAD
      return TTIMetric.audit(artifacts).then(ttiResult => {
        const timeToInteractive = ttiResult.extendedInfo.value.timings.timeToInteractive;
        const isFast = timeToInteractive < MAXIMUM_TTI;

        const extendedInfo = {
          formatter: Formatter.SUPPORTED_FORMATS.NULL,
          value: {areLatenciesAll3G, allRequestLatencies, isFast, timeToInteractive}
=======
    const trace = artifacts.traces[Audit.DEFAULT_PASS];
    return artifacts.requestFirstInteractive(trace).then(firstInteractive => {
      const timeToFirstInteractive = firstInteractive.timeInMs;
      const isFast = timeToFirstInteractive < MAXIMUM_TTFI;

      const extendedInfo = {
        formatter: Formatter.SUPPORTED_FORMATS.NULL,
        value: {areLatenciesAll3G, allRequestLatencies, isFast, timeToFirstInteractive}
      };

      if (!areLatenciesAll3G) {
        return {
          rawValue: false,
          // eslint-disable-next-line max-len
          debugString: `First Interactive was found at ${timeToFirstInteractive.toLocaleString()}, however, the network request latencies were not sufficiently realistic, so the performance measurements cannot be trusted.`,
          extendedInfo
>>>>>>> ff4d6671
        };

        if (!areLatenciesAll3G) {
          return {
            rawValue: false,
            // eslint-disable-next-line max-len
            debugString: `The Time To Interactive was found at ${ttiResult.displayValue}, however, the network request latencies were not sufficiently realistic, so the performance measurements cannot be trusted.`,
            extendedInfo
          };
        }

        if (!isFast) {
          return {
            rawValue: false,
            // eslint-disable-next-line max-len
            debugString: `Under 3G conditions, the Time To Interactive was at ${ttiResult.displayValue}. More details in the "Performance" section.`,
            extendedInfo
          };
        }

        return {
<<<<<<< HEAD
          rawValue: true,
=======
          rawValue: false,
           // eslint-disable-next-line max-len
          debugString: `Under 3G conditions, First Interactive was at ${timeToFirstInteractive.toLocaleString()}. More details in the "Performance" section.`,
>>>>>>> ff4d6671
          extendedInfo
        };
      });
    });
  }
}

module.exports = LoadFastEnough4Pwa;<|MERGE_RESOLUTION|>--- conflicted
+++ resolved
@@ -61,41 +61,23 @@
 
       const latency3gMin = Emulation.settings.TYPICAL_MOBILE_THROTTLING_METRICS.latency - 10;
       const areLatenciesAll3G = allRequestLatencies.every(val =>
-        val === undefined || val > latency3gMin);
+          val === undefined || val > latency3gMin);
 
-<<<<<<< HEAD
-      return TTIMetric.audit(artifacts).then(ttiResult => {
-        const timeToInteractive = ttiResult.extendedInfo.value.timings.timeToInteractive;
-        const isFast = timeToInteractive < MAXIMUM_TTI;
+      const trace = artifacts.traces[Audit.DEFAULT_PASS];
+      return artifacts.requestFirstInteractive(trace).then(firstInteractive => {
+        const timeToFirstInteractive = firstInteractive.timeInMs;
+        const isFast = timeToFirstInteractive < MAXIMUM_TTFI;
 
         const extendedInfo = {
           formatter: Formatter.SUPPORTED_FORMATS.NULL,
-          value: {areLatenciesAll3G, allRequestLatencies, isFast, timeToInteractive}
-=======
-    const trace = artifacts.traces[Audit.DEFAULT_PASS];
-    return artifacts.requestFirstInteractive(trace).then(firstInteractive => {
-      const timeToFirstInteractive = firstInteractive.timeInMs;
-      const isFast = timeToFirstInteractive < MAXIMUM_TTFI;
-
-      const extendedInfo = {
-        formatter: Formatter.SUPPORTED_FORMATS.NULL,
-        value: {areLatenciesAll3G, allRequestLatencies, isFast, timeToFirstInteractive}
-      };
-
-      if (!areLatenciesAll3G) {
-        return {
-          rawValue: false,
-          // eslint-disable-next-line max-len
-          debugString: `First Interactive was found at ${timeToFirstInteractive.toLocaleString()}, however, the network request latencies were not sufficiently realistic, so the performance measurements cannot be trusted.`,
-          extendedInfo
->>>>>>> ff4d6671
+          value: {areLatenciesAll3G, allRequestLatencies, isFast, timeToFirstInteractive}
         };
 
         if (!areLatenciesAll3G) {
           return {
             rawValue: false,
             // eslint-disable-next-line max-len
-            debugString: `The Time To Interactive was found at ${ttiResult.displayValue}, however, the network request latencies were not sufficiently realistic, so the performance measurements cannot be trusted.`,
+            debugString: `First Interactive was found at ${timeToFirstInteractive.toLocaleString()}, however, the network request latencies were not sufficiently realistic, so the performance measurements cannot be trusted.`,
             extendedInfo
           };
         }
@@ -103,20 +85,14 @@
         if (!isFast) {
           return {
             rawValue: false,
-            // eslint-disable-next-line max-len
-            debugString: `Under 3G conditions, the Time To Interactive was at ${ttiResult.displayValue}. More details in the "Performance" section.`,
+             // eslint-disable-next-line max-len
+            debugString: `Under 3G conditions, First Interactive was at ${timeToFirstInteractive.toLocaleString()}. More details in the "Performance" section.`,
             extendedInfo
           };
         }
 
         return {
-<<<<<<< HEAD
           rawValue: true,
-=======
-          rawValue: false,
-           // eslint-disable-next-line max-len
-          debugString: `Under 3G conditions, First Interactive was at ${timeToFirstInteractive.toLocaleString()}. More details in the "Performance" section.`,
->>>>>>> ff4d6671
           extendedInfo
         };
       });
